#pragma once

#include "memory_allocators/c_allocator.hpp"
#include "memory_allocators/linear_allocator.hpp"
#include "memory_allocators/stack_allocator.hpp"
#include "memory_allocators/pool_allocator.hpp"
#include "memory_allocators/free_list_allocator.hpp"

#include <iostream>
#include <map>
#include <type_traits>
#include <memory>

namespace ENGINE_NAMESPACE {

typedef uint16 MemoryTagType;
#define MEMORY_PADDING 8

// Size reference points
#define KB 1024
#define MB KB * 1024
#define GB MB * 1024

/**
 * @brief Memory tag used for allocation. Indicates what custom allocator, if
 * any, should be used for given allocation. Usually used with @a new.
 */
enum class MemoryTag : MemoryTagType {
    // For temporary use. Should be assigned one of the below or have a new
    // tag
    // created.
    Unknown,
    Temp,
    // Data types
    Array,
    List,
    Map,
    Set,
    String,
    Callback,
    // === Engine allocations ===
    Application,
    Surface,
    System,
    Renderer,
    // Renderer
    GPUTexture,
    GPUBuffer,
    // Resources
    Resource,
    Texture,
    TextureMap,
    MaterialInstance,
    Geometry,
    Shader,
    // === Game allocations ===
    Game,
    Job,
    Transform,
    Entity,
    EntityNode,
    Scene,

    MAX_TAGS
};

/**
 * @brief Memory system. Responsible for memory management and tracking, custom
 * allocators, allocations and deallocations for the engine. Collection of
 * static methods, cant be instantiated.
 */
class MemorySystem {
  public:
    MemorySystem()  = delete;
    ~MemorySystem() = delete;

    /**
     * @brief Allocates memory chunk with a custom allocator
     * @param size Chunk size in bytes
     * @param tag Memory tag of allocator to be used
     * @return void* Reference to allocated memory
     */
    static void* allocate(uint64 size, const MemoryTag tag);
    /**
     * @brief Deallocate memory chunk with a custom allocator
     * @param ptr Reference to the first byte of the chunk
     * @param tag Memory tag of allocator to be used
     */
    static void  deallocate(void* ptr, const MemoryTag tag);
    /**
     * @brief Clears all memory for allocator with a given tag
     * @param tag Memory tag of targeted allocator
     */
    static void  reset_memory(const MemoryTag tag);
    /**
     * @brief Output usage for allocator with a given tag
     * @param tag Memory tag of targeted allocator
     */
    static void  print_usage(const MemoryTag tag);

    /**
     * @brief Get owner of a given address
     * @param ptr Address of an allocated object
     * @return MemoryTag Tag of the owning allocator
     */
    static MemoryTag get_owner(void* ptr);

  private:
    class MemoryMap : public std::map<uint64, MemoryTag> {
      public:
        using std::map<uint64, MemoryTag>::map;

        ~MemoryMap() { _dying = true; }

        MemoryTag get_first_before(const uint64 address);

      private:
        bool _dying = false;
    };

    static MemoryMap   _memory_map;
    static Allocator** _allocator_array;

    static Allocator** initialize_allocator_array(MemoryMap& memory_map);
};

} // namespace ENGINE_NAMESPACE

// New
void* operator new(std::size_t size, const ENGINE_NAMESPACE::MemoryTag tag);
void* operator new[](std::size_t size, const ENGINE_NAMESPACE::MemoryTag tag);

// Delete
void operator delete(void* p) noexcept;
void operator delete[](void* p) noexcept;
<<<<<<< HEAD
=======

// New delete operator
template<typename T>
inline void del(T* p) {
    p->~T();
    ::operator delete(p);
}
>>>>>>> 570f1eae

// -----------------------------------------------------------------------------
// Typed allocator
// -----------------------------------------------------------------------------

namespace ENGINE_NAMESPACE {

template<class T>
struct TAllocator {
    MemoryTag tag;

    typedef T value_type;
    // default ctor not required by C++ Standard Library
    TAllocator(MemoryTag tag = MemoryTag::Unknown) noexcept : tag(tag) {}

    // A converting copy constructor:
    template<class U>
    TAllocator(const TAllocator<U>& other) noexcept {
        tag = other.tag;
    }
    template<class U>
    bool operator==(const TAllocator<U>&) const noexcept {
        return true;
    }
    template<class U>
    bool operator!=(const TAllocator<U>&) const noexcept {
        return false;
    }
    T*   allocate(const std::size_t n) const;
    void deallocate(T* const p, std::size_t n) const noexcept;
};

template<class T>
T* TAllocator<T>::allocate(const std::size_t n) const {
    return (T*) operator new(n * sizeof(T), this->tag);
}
template<class T>
void TAllocator<T>::deallocate(T* const p, std::size_t n) const noexcept {
    ::operator delete(p);
}

} // namespace ENGINE_NAMESPACE

// Make
namespace std {
/// std::make_unique for single objects
template<typename _Tp, typename... _Args>
inline unique_ptr<_Tp> make_unique(
    ENGINE_NAMESPACE::MemoryTag tag, _Args&&... __args
) {
    return unique_ptr<_Tp>(new (tag) _Tp(std::forward<_Args>(__args)...));
}

/// std::make_unique for arrays of unknown bound
template<typename _Tp>
inline unique_ptr<_Tp[]> make_unique(
    ENGINE_NAMESPACE::MemoryTag tag, size_t __num
) {
    return unique_ptr<_Tp>(new (tag) remove_extent_t<_Tp>[__num]());
}

/**
 *  @brief  Create an object that is owned by a shared_ptr.
 *  @param  tag  Memory tag
 *  @param  __args  Arguments for the @a _Tp object's constructor.
 *  @return A shared_ptr that owns the newly created object.
 *  @throw  std::bad_alloc, or an exception thrown from the
 *          constructor of @a _Tp.
 */
template<typename _Tp, typename... _Args>
inline shared_ptr<_Tp> make_shared(
    ENGINE_NAMESPACE::MemoryTag tag, _Args&&... __args
) {
    typedef typename std::remove_cv<_Tp>::type _Tp_nc;
    return std::allocate_shared<_Tp>(
        ENGINE_NAMESPACE::TAllocator<_Tp_nc>(tag),
        std::forward<_Args>(__args)...
    );
}
} // namespace std<|MERGE_RESOLUTION|>--- conflicted
+++ resolved
@@ -133,8 +133,6 @@
 // Delete
 void operator delete(void* p) noexcept;
 void operator delete[](void* p) noexcept;
-<<<<<<< HEAD
-=======
 
 // New delete operator
 template<typename T>
@@ -142,7 +140,6 @@
     p->~T();
     ::operator delete(p);
 }
->>>>>>> 570f1eae
 
 // -----------------------------------------------------------------------------
 // Typed allocator
