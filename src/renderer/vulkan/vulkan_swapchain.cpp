#include "renderer/vulkan/vulkan_swapchain.hpp"

#include "renderer/vulkan/vulkan_settings.hpp"

namespace ENGINE_NAMESPACE {

// Constructor & Destructor
VulkanSwapchain::VulkanSwapchain(
    const VulkanDevice* const            device,
    const vk::AllocationCallbacks* const allocator,
    const uint32                         width,
    const uint32                         height,
    const vk::SurfaceKHR                 vulkan_surface
)
    : _width(width), _height(height), _vulkan_surface(vulkan_surface),
      _device(device), _allocator(allocator) {

    // Set maximum MSAA samples
    auto count = _device->info().framebuffer_color_sample_counts &
                 _device->info().framebuffer_depth_sample_counts;

    _msaa_samples = vk::SampleCountFlagBits::e1;
    if (count & vk::SampleCountFlagBits::e64)
        _msaa_samples = vk::SampleCountFlagBits::e64;
    else if (count & vk::SampleCountFlagBits::e32)
        _msaa_samples = vk::SampleCountFlagBits::e32;
    else if (count & vk::SampleCountFlagBits::e16)
        _msaa_samples = vk::SampleCountFlagBits::e16;
    else if (count & vk::SampleCountFlagBits::e8)
        _msaa_samples = vk::SampleCountFlagBits::e8;
    else if (count & vk::SampleCountFlagBits::e4)
        _msaa_samples = vk::SampleCountFlagBits::e4;
    else if (count & vk::SampleCountFlagBits::e2)
        _msaa_samples = vk::SampleCountFlagBits::e2;

    if (_msaa_samples > VulkanSettings::max_msaa_samples)
        _msaa_samples = VulkanSettings::max_msaa_samples;

    // Create swapchain proper
    Logger::trace(RENDERER_VULKAN_LOG, "Creating swapchain.");
    create();
    Logger::trace(RENDERER_VULKAN_LOG, "Swapchain created.");

    // Create vulkan images
    find_depth_format();
    create_depth_resources();
    create_color_resource();
}

VulkanSwapchain::~VulkanSwapchain() {
    destroy();

    // Clear color attachment
    if (_color_attachment) {
        if (_color_attachment->internal_data)
<<<<<<< HEAD
            delete _color_attachment->internal_data;
        delete _color_attachment;
=======
            del(_color_attachment->internal_data());
        del(_color_attachment);
>>>>>>> 570f1eae
    }
    // Clear depth attachment
    if (_depth_attachment) {
        if (_depth_attachment->internal_data)
<<<<<<< HEAD
            delete _depth_attachment->internal_data;
        delete _depth_attachment;
=======
            del(_depth_attachment->internal_data());
        del(_depth_attachment);
>>>>>>> 570f1eae
    }
    // Clear render textures
    for (auto& texture : _render_textures) {
        auto data =
            reinterpret_cast<VulkanTextureData*>(texture->internal_data());
        _device->handle().waitIdle();
<<<<<<< HEAD
        if (data->image) delete data->image;
=======
        if (data->image) {
            data->image->create(nullptr, 0, 0);
            del(data->image);
        }
>>>>>>> 570f1eae
    }
    _render_textures.clear();

    Logger::trace(RENDERER_VULKAN_LOG, "Swapchain destroyed.");
}

// /////////////////////////////// //
// VULKAN SWAPCHAIN PUBLIC METHODS //
// /////////////////////////////// //

void VulkanSwapchain::change_extent(const uint32 width, const uint32 height) {
    _width         = width;
    _height        = height;
    _should_resize = true;
}

uint8 VulkanSwapchain::get_current_index() const {
    return _current_image_index;
}

uint8 VulkanSwapchain::get_render_texture_count() const {
    return _render_textures.size();
}
Texture* VulkanSwapchain::get_render_texture(const uint8 index) const {
    if (index >= _render_textures.size())
        Logger::fatal(RENDERER_VULKAN_LOG, "Invalid swapchain index passed.");
    return _render_textures[index];
}

Texture* VulkanSwapchain::get_depth_texture() const {
    return _depth_attachment;
}

Texture* VulkanSwapchain::get_color_texture() const {
    return _color_attachment;
}

vk::Format VulkanSwapchain::get_color_attachment_format() const {
    return _format;
}
vk::Format VulkanSwapchain::get_depth_attachment_format() const {
    return _depth_format;
}

void VulkanSwapchain::compute_next_image_index(
    const vk::Semaphore& signal_semaphore
) {
    // Obtain a swapchain image (next in queue for drawing)
    try {
        auto obtained = _device->handle().acquireNextImageKHR(
            _handle, uint64_max, signal_semaphore
        );
        if (obtained.result != vk::Result::eSuccess &&
            obtained.result != vk::Result::eSuboptimalKHR)
            Logger::fatal(
                RENDERER_VULKAN_LOG,
                "Swapchain image index acquisition timed-out."
            );
        _current_image_index = obtained.value;
    } catch (const vk::SystemError& e) {
        Logger::fatal(RENDERER_VULKAN_LOG, e.what());
    }
}

void VulkanSwapchain::present(
    const vk::ArrayProxyNoTemporaries<vk::Semaphore>& wait_for_semaphores
) {
    std::array<vk::SwapchainKHR, 1> swapchains { _handle };

    // Present results
    vk::PresentInfoKHR present_info {};
    // Semaphores to wait on before presenting
    present_info.setWaitSemaphores(wait_for_semaphores);
    // List of presenting swapchains
    present_info.setSwapchains(swapchains);
    // Index of presenting image for each swapchain.
    present_info.setPImageIndices(&_current_image_index);
    // Check if presentation is successful for each swapchain (not needed, as
    // there is only 1 swapchain)
    present_info.setPResults(nullptr);

    try {
        auto result = _device->presentation_queue.presentKHR(present_info);
        if (result == vk::Result::eSuboptimalKHR || _should_resize) {
            // Surface changed, and so swapchain needs to be recreated
            recreate();
            _should_resize = false;
        }
    }
    // TODO: Windows nvidia drivers throw this (probably). Can be handled
    // without catching using pResults in present_info
    catch (vk::OutOfDateKHRError e) {
        recreate();
        _should_resize = false;
    } catch (vk::SystemError e) {
        Logger::fatal(RENDERER_VULKAN_LOG, e.what());
    }
}

// //////////////////////////////// //
// VULKAN SWAPCHAIN PRIVATE METHODS //
// //////////////////////////////// //

void VulkanSwapchain::create() {
    // === Get swapchain details ===
    SwapchainSupportDetails swapchain_support =
        _device->info().get_swapchain_support_details(_vulkan_surface);

    vk::Extent2D         extent = swapchain_support.get_extent(_width, _height);
    vk::SurfaceFormatKHR surface_format =
        swapchain_support.get_surface_format();
    vk::PresentModeKHR presentation_mode =
        swapchain_support.get_presentation_mode();

    // Decide on how many images the swapchain should have to function
    // (Here 1 more than the minimum amount required)
    uint32 min_image_count = swapchain_support.capabilities.minImageCount + 1;
    // Make sure the maximum number of images is not exceeded (0 here is a
    // special number, meaning no maximum)
    uint32 max_image_count = swapchain_support.capabilities.maxImageCount;
    if (max_image_count != 0 && min_image_count > max_image_count)
        min_image_count = max_image_count;

    // === Create swapchain ===
    vk::SwapchainCreateInfoKHR create_info {};
    // Surface the swapchain will be tied to
    create_info.setSurface(_vulkan_surface);
    // Number of swapchain images used
    create_info.setMinImageCount(min_image_count);
    // Swapchain image dimensions
    create_info.setImageExtent(extent);
    // Swapchain image format
    create_info.setImageFormat(surface_format.format);
    // Swapchain image color space
    create_info.setImageColorSpace(surface_format.colorSpace);
    // Algorithm to be used to determine the order of image rendering and
    // presentation
    create_info.setPresentMode(presentation_mode);
    // Amount of layers each image consists of
    create_info.setImageArrayLayers(1);
    // Render to color buffer
    create_info.setImageUsage(vk::ImageUsageFlagBits::eColorAttachment);
    // Transform to be applied to image in swapchain (currentTransform for
    // selecting none)
    create_info.setPreTransform(swapchain_support.capabilities.currentTransform
    );
    // Composite with the operating system
    create_info.setCompositeAlpha(vk::CompositeAlphaFlagBitsKHR::eOpaque);
    // Clip object beyond screen
    create_info.setClipped(true);
    // TODO: More optimal swapchain recreation
    create_info.setOldSwapchain(VK_NULL_HANDLE);

    // Specify how to handle swapchain images which are used across multiple
    // queue families The two interesting queues in this case are graphics and
    // present queues
    std::array<uint32, 2> queue_family_indices {
        _device->queue_family_indices.graphics_family.value(),
        _device->queue_family_indices.present_family.value()
    };
    if (_device->queue_family_indices.graphics_family.value() !=
        _device->queue_family_indices.present_family.value()) {
        // Multiple queue families can access an image
        create_info.setImageSharingMode(vk::SharingMode::eConcurrent);
        create_info.setQueueFamilyIndices(queue_family_indices);
    } else {
        // Only one queue family can access an image without explicit transfer
        create_info.setImageSharingMode(vk::SharingMode::eExclusive);
        create_info.setQueueFamilyIndexCount(0);
        create_info.setPQueueFamilyIndices(nullptr);
    }

    try {
        _handle = _device->handle().createSwapchainKHR(create_info, _allocator);
    } catch (const vk::SystemError& e) {
        Logger::fatal(RENDERER_VULKAN_LOG, e.what());
    }

    // === Remember swapchain format and extent ===
    _format = surface_format.format;
    _extent = extent;

    // Retrieve handles to images created with the swapchain
    auto swapchain_images = _device->handle().getSwapchainImagesKHR(_handle);

    // Check whether render textures already exist
    if (_render_textures.empty()) {
        // Create new swapchain images (render textures)
        for (uint32 i = 0; i < swapchain_images.size(); i++) {
            // Create unique name
            const auto texture_name = String::build(
                "__internal_vulkan_swapchain_render_texture_", i, "__"
            );

            // Create new wrapped texture (Not managed by the texture system)
            Texture* const texture = new (MemoryTag::Texture) Texture(
                texture_name,
                _extent.width,
                _extent.height,
                4,     // Channel count
                false, // Transparent
                true,  // Writable
                true   // Wrapped
            );

            // Fill internal data
            auto internal_data =
                new (MemoryTag::GPUTexture) VulkanTextureData();
            internal_data->image =
                new (MemoryTag::GPUTexture) VulkanImage(_device, _allocator);
            internal_data->image->create(
                swapchain_images[i], _extent.width, _extent.height
            );
            texture->internal_data = internal_data;

            _render_textures.push_back(texture);
        }
    } else {
        // Just resize
        for (uint32 i = 0; i < swapchain_images.size(); i++) {
            // Resize texture
            _render_textures[i]->resize(extent.width, extent.height);

            // Resize image internal
            auto internal_data = reinterpret_cast<VulkanTextureData*>(
                _render_textures[i]->internal_data()
            );
            internal_data->image->create(
                swapchain_images[i], _extent.width, _extent.height
            );
        }
    }

    // Create swapchain image views
    for (const auto& texture : _render_textures) {
        auto internal_data =
            reinterpret_cast<VulkanTextureData*>(texture->internal_data());

        internal_data->image->create_view(
            1, _format, vk::ImageAspectFlagBits::eColor
        );
    }
}

void VulkanSwapchain::destroy() {
    // Destroy image resources
    if (_color_attachment && _color_attachment->internal_data) {
        auto data = (VulkanTextureData*) _color_attachment->internal_data();
        delete data->image;
    }
    if (_depth_attachment && _depth_attachment->internal_data) {
        auto data = (VulkanTextureData*) _depth_attachment->internal_data();
        delete data->image;
    }

    // Destroy image views
    for (const auto& texture : _render_textures) {
        auto internal_data =
            reinterpret_cast<VulkanTextureData*>(texture->internal_data());
        internal_data->image->destroy_view();
    }

    // Destroy handle
    _device->handle().destroySwapchainKHR(_handle, _allocator);
}

void VulkanSwapchain::recreate() {
    // Finish all rendering
    _device->handle().waitIdle();

    // Destroy previous swapchain resources
    destroy();

    // Create new swapchain resources
    create();
    create_color_resource();
    create_depth_resources();

    // Recreate synced targets
    recreate_event.invoke(_extent.width, _extent.height);
}

void VulkanSwapchain::create_color_resource() {
    if (_color_attachment == nullptr) {
        // Create new wrapped texture (Not managed by the texture system)
        _color_attachment = new (MemoryTag::Texture) Texture(
            "__default_color_attachment_texture__",
            _extent.width,
            _extent.height,
            4,     // Channel count
            false, // Transparent
            true,  // Writable
            true   // Wrapped
        );
        _color_attachment->internal_data =
            new (MemoryTag::GPUTexture) VulkanTextureData();
    } else {
        // Resize
        _color_attachment->resize(_extent.width, _extent.height);
    }

    // Fill internal data
    const auto data = (VulkanTextureData*) _color_attachment->internal_data();
    data->image = new (MemoryTag::GPUTexture) VulkanImage(_device, _allocator);
    data->image->create(
        _extent.width,
        _extent.height,
        1,
        _msaa_samples,
        _format,
        vk::ImageTiling::eOptimal,
        vk::ImageUsageFlagBits::eColorAttachment,
        vk::MemoryPropertyFlagBits::eDeviceLocal,
        vk::ImageAspectFlagBits::eColor
    );
}
void VulkanSwapchain::create_depth_resources() {
    if (_depth_attachment == nullptr) {
        // Create new wrapped texture (Not managed by the texture system)
        _depth_attachment = new (MemoryTag::Texture) Texture(
            "__default_depth_attachment_texture__",
            _extent.width,
            _extent.height,
            _depth_format_channel_count,
            false, // Transparent
            true,  // Writable
            true   // Wrapped
        );
        _depth_attachment->internal_data =
            new (MemoryTag::GPUTexture) VulkanTextureData();
    } else {
        // Resize
        _depth_attachment->resize(_extent.width, _extent.height);
    }

    // Fill internal data
    const auto data = (VulkanTextureData*) _depth_attachment->internal_data();
    data->image = new (MemoryTag::GPUTexture) VulkanImage(_device, _allocator);
    data->image->create(
        _extent.width,
        _extent.height,
        1,
        _msaa_samples,
        _depth_format,
        vk::ImageTiling::eOptimal,
        vk::ImageUsageFlagBits::eDepthStencilAttachment,
        vk::MemoryPropertyFlagBits::eDeviceLocal,
        vk::ImageAspectFlagBits::eDepth
    );
}

void VulkanSwapchain::find_depth_format() {
    // Potential depth formats with their channel count
    Vector<std::pair<vk::Format, uint8>> candidates {
        { vk::Format::eD32Sfloat, 4 },
        { vk::Format::eD32SfloatS8Uint, 4 },
        { vk::Format::eD24UnormS8Uint, 3 }
    };
    vk::FormatFeatureFlags features =
        vk::FormatFeatureFlagBits::eDepthStencilAttachment;

    // Find a format among the candidates that satisfies the tiling and
    // feature requirements
    for (auto format : candidates) {
        auto properties = _device->info().get_format_properties(format.first);
        if ((features & properties.linearTilingFeatures) == features) {
            _depth_format               = format.first;
            _depth_format_channel_count = format.second;
            return;
        } else if ((features & properties.optimalTilingFeatures) == features) {
            _depth_format               = format.first;
            _depth_format_channel_count = format.second;
            return;
        }
    }
    Logger::fatal(RENDERER_VULKAN_LOG, "Failed to find supported format.");
}

} // namespace ENGINE_NAMESPACE<|MERGE_RESOLUTION|>--- conflicted
+++ resolved
@@ -53,38 +53,24 @@
     // Clear color attachment
     if (_color_attachment) {
         if (_color_attachment->internal_data)
-<<<<<<< HEAD
-            delete _color_attachment->internal_data;
-        delete _color_attachment;
-=======
             del(_color_attachment->internal_data());
         del(_color_attachment);
->>>>>>> 570f1eae
     }
     // Clear depth attachment
     if (_depth_attachment) {
         if (_depth_attachment->internal_data)
-<<<<<<< HEAD
-            delete _depth_attachment->internal_data;
-        delete _depth_attachment;
-=======
             del(_depth_attachment->internal_data());
         del(_depth_attachment);
->>>>>>> 570f1eae
     }
     // Clear render textures
     for (auto& texture : _render_textures) {
         auto data =
             reinterpret_cast<VulkanTextureData*>(texture->internal_data());
         _device->handle().waitIdle();
-<<<<<<< HEAD
-        if (data->image) delete data->image;
-=======
         if (data->image) {
             data->image->create(nullptr, 0, 0);
             del(data->image);
         }
->>>>>>> 570f1eae
     }
     _render_textures.clear();
 
