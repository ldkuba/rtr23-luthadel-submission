#include "renderer/vulkan/vulkan_backend.hpp"

#include "renderer/vulkan/vulkan_framebuffer.hpp"
#include "resources/geometry.hpp"

namespace ENGINE_NAMESPACE {

// Helper functions
VKAPI_ATTR VkBool32 VKAPI_CALL debug_callback_function(
    VkDebugUtilsMessageSeverityFlagBitsEXT      message_severity,
    VkDebugUtilsMessageTypeFlagsEXT             message_type,
    const VkDebugUtilsMessengerCallbackDataEXT* callback_data,
    void*                                       user_data
);
vk::Format channel_count_to_std_format(
    uint8 chanel_count, vk::Format default_format = vk::Format::eR8G8B8A8Unorm
);
bool all_validation_layers_are_available();

// Constructor
VulkanBackend::VulkanBackend(Platform::Surface* const surface)
    : RendererBackend(surface) {
    // Create instance
    _vulkan_instance = create_vulkan_instance();

    // Create debug messenger
    _debug_messenger = setup_debug_messenger();

    // Get vulkan surface
    auto result = surface->get_vulkan_surface(_vulkan_instance, _allocator);
    if (result.has_error())
        Logger::fatal(RENDERER_VULKAN_LOG, result.error().what());
    _vulkan_surface = result.value();

    // Create device
    _device = new (MemoryTag::Renderer)
        VulkanDevice(_vulkan_instance, _vulkan_surface, _allocator);

    // Create swapchain
    _swapchain = new (MemoryTag::Renderer) VulkanSwapchain(
        _device,
        _allocator,
        surface->get_width_in_pixels(),
        surface->get_height_in_pixels(),
        _vulkan_surface
    );

    // Create render pass registry
    _registered_passes.reserve(initial_renderpass_count);

    // Create command pool
    _command_pool = new (MemoryTag::Renderer) VulkanCommandPool(
        &_device->handle(),
        _allocator,
        &_device->graphics_queue,
        _device->queue_family_indices.graphics_family.value()
    );

    // TODO: TEMP VERTEX & INDEX BUFFER CODE
    create_buffers();

    // TODO: TEMP COMMAND CODE
    // TODO: One per swapchain image, instead of one per frame; maybe
    _command_buffer = _command_pool->allocate_managed_command_buffer();

    // Synchronization
    create_sync_objects();
}
// Destructor
VulkanBackend::~VulkanBackend() {
    _device->handle().waitIdle();

    // Swapchain
    delete _swapchain;

    // TODO: TEMP VERTEX & INDEX BUFFER CODE
    delete _index_buffer;
    delete _vertex_buffer;

    // Render pass
    for (auto& pass : _registered_passes)
<<<<<<< HEAD
        delete pass;
=======
        destroy_render_pass(pass);
>>>>>>> 570f1eae
    _registered_passes.clear();
    _render_pass_table.clear();

    // Command pool
    delete _command_pool;

    // Synchronization code
    for (uint32 i = 0; i < VulkanSettings::max_frames_in_flight; i++) {
        _device->handle().destroySemaphore(
            _semaphores_image_available[i], _allocator
        );
        _device->handle().destroySemaphore(
            _semaphores_render_finished[i], _allocator
        );
        _device->handle().destroyFence(_fences_in_flight[i], _allocator);
    }
    Logger::trace(RENDERER_VULKAN_LOG, "Synchronization objects destroyed.");

    // Device
    delete _device;
    // Surface
    _vulkan_instance.destroySurfaceKHR(_vulkan_surface);
    // Validation layer
    if (VulkanSettings::enable_validation_layers) {
        _vulkan_instance.destroyDebugUtilsMessengerEXT(
            _debug_messenger,
            _allocator,
            vk::DispatchLoaderDynamic { _vulkan_instance,
                                        vkGetInstanceProcAddr }
        );
        Logger::trace(RENDERER_VULKAN_LOG, "Debug messenger destroyed.");
    }
    // instance
    _vulkan_instance.destroy(_allocator);

    Logger::trace(RENDERER_VULKAN_LOG, "Vulkan instance destroyed.");
}

// ////////////////////////////// //
// VULKAN RENDERER PUBLIC METHODS //
// ////////////////////////////// //

Result<void, RuntimeError> VulkanBackend::begin_frame(const float32 delta_time
) {
    // Wait for previous frame to finish drawing
    std::array<vk::Fence, 1> fences { _fences_in_flight[_current_frame] };
    try {
        auto result = _device->handle().waitForFences(fences, true, uint64_max);
        if (result != vk::Result::eSuccess) {
            Logger::error(RENDERER_VULKAN_LOG, "End of frame fence timed-out.");
            return Failure("Failed initialization failed.");
        }
    } catch (const vk::SystemError& e) {
        Logger::fatal(RENDERER_VULKAN_LOG, e.what());
    }

    // Compute next swapchain image index
    _swapchain->compute_next_image_index(
        _semaphores_image_available[_current_frame]
    );

    // Reset fence
    try {
        _device->handle().resetFences(fences);
    } catch (const vk::SystemError& e) {
        Logger::fatal(RENDERER_VULKAN_LOG, e.what());
    }

    // Begin recording commands
    _command_buffer->reset(_current_frame);
    auto command_buffer = _command_buffer->handle;

    // Begin recoding
    vk::CommandBufferBeginInfo begin_info {};
    begin_info.setPInheritanceInfo(nullptr);

    command_buffer->begin(begin_info);

    // Set dynamic states
    // Viewport
    vk::Viewport viewport {};
    viewport.setX(0.0f);
    viewport.setY(static_cast<float32>(_swapchain->extent().height));
    viewport.setWidth(static_cast<float32>(_swapchain->extent().width));
    viewport.setHeight(-static_cast<float32>(_swapchain->extent().height));
    viewport.setMinDepth(0.0f);
    viewport.setMaxDepth(1.0f);

    command_buffer->setViewport(0, 1, &viewport);

    // Scissors
    vk::Rect2D scissor {};
    scissor.setOffset({ 0, 0 });
    scissor.setExtent(_swapchain->extent);

    command_buffer->setScissor(0, 1, &scissor);

    return {};
}

Result<void, RuntimeError> VulkanBackend::end_frame(const float32 delta_time) {
    // End recording
    auto command_buffer = _command_buffer->handle;
    command_buffer->end();

    // Submit command buffer
    vk::PipelineStageFlags wait_stages[] {
        vk::PipelineStageFlagBits::eColorAttachmentOutput
    };
    std::array<vk::Semaphore, 1> wait_semaphores {
        _semaphores_image_available[_current_frame]
    };
    std::array<vk::Semaphore, 1> signal_semaphores {
        _semaphores_render_finished[_current_frame]
    };

    vk::SubmitInfo submit_info {};
    submit_info.setPWaitDstStageMask(wait_stages);
    submit_info.setWaitSemaphores(wait_semaphores);
    submit_info.setSignalSemaphores(signal_semaphores);
    submit_info.setCommandBufferCount(1);
    submit_info.setPCommandBuffers(command_buffer);
    std::array<vk::SubmitInfo, 1> submits { submit_info };

    try {
        _device->graphics_queue.submit(
            submits, _fences_in_flight[_current_frame]
        );
    } catch (const vk::SystemError& e) {
        Logger::fatal(RENDERER_VULKAN_LOG, e.what());
    }

    // Present swapchain
    _swapchain->present(signal_semaphores);

    // Advance current frame
    _current_frame =
        (_current_frame + 1) % VulkanSettings::max_frames_in_flight;
    return {};
}

void VulkanBackend::resized(const uint32 width, const uint32 height) {
    if (_swapchain != nullptr) _swapchain->change_extent(width, height);
}

// -----------------------------------------------------------------------------
// Textures
// -----------------------------------------------------------------------------

void VulkanBackend::create_texture(
    Texture* const texture, const byte* const data
) {
    Logger::trace(RENDERER_VULKAN_LOG, "Creating texture.");

    // Image format
    // NOTE: assumes 8 bits per channel
    auto texture_format = vk::Format::eR8G8B8A8Srgb;

    // Create device side image
    // NOTE: Lots of assumptions here
    auto texture_image =
        new (MemoryTag::GPUTexture) VulkanImage(_device, _allocator);
    texture_image->create(
        texture->width,
        texture->height,
        texture->mip_level_count,
        vk::SampleCountFlagBits::e1,
        texture_format,
        vk::ImageTiling::eOptimal,
        vk::ImageUsageFlagBits::eTransferSrc |
            vk::ImageUsageFlagBits::eTransferDst |
            vk::ImageUsageFlagBits::eSampled,
        vk::MemoryPropertyFlagBits::eDeviceLocal,
        vk::ImageAspectFlagBits::eColor
    );

    // Create internal data
    VulkanTextureData* vulkan_texture_data =
        new (MemoryTag::GPUTexture) VulkanTextureData();
    vulkan_texture_data->image = texture_image;
    texture->internal_data     = vulkan_texture_data;

    // Write data
    texture_write_data(texture, data, texture->total_size, 0);

    Logger::trace(RENDERER_VULKAN_LOG, "Texture created.");
}

void VulkanBackend::create_writable_texture(Texture* const texture) {
    // Get format
    const auto texture_format =
        channel_count_to_std_format(texture->channel_count);

    // Create device side image
    // NOTE: Lots of assumptions here
    auto texture_image =
        new (MemoryTag::GPUTexture) VulkanImage(_device, _allocator);
    texture_image->create(
        texture->width,
        texture->height,
        texture->mip_level_count,
        vk::SampleCountFlagBits::e1,
        texture_format,
        vk::ImageTiling::eOptimal,
        vk::ImageUsageFlagBits::eTransferSrc |
            vk::ImageUsageFlagBits::eTransferDst |
            vk::ImageUsageFlagBits::eSampled |
            vk::ImageUsageFlagBits::eColorAttachment,
        vk::MemoryPropertyFlagBits::eDeviceLocal,
        vk::ImageAspectFlagBits::eColor
    );

    // Create internal data
    VulkanTextureData* vulkan_texture_data =
        new (MemoryTag::GPUTexture) VulkanTextureData();
    vulkan_texture_data->image = texture_image;
    texture->internal_data     = vulkan_texture_data;
}

void VulkanBackend::destroy_texture(Texture* const texture) {
    if (texture == nullptr) return;
    if (texture->internal_data == nullptr) return;
    auto data = reinterpret_cast<VulkanTextureData*>(texture->internal_data());

    _device->handle().waitIdle();
    if (data->image) delete data->image;

    Logger::trace(RENDERER_VULKAN_LOG, "Texture destroyed.");
}

void VulkanBackend::resize_texture(
    Texture* const texture, const uint32 width, const uint32 height
) {
    if (!texture || !texture->internal_data) return;

    // Destroy old image
    const auto data = static_cast<VulkanTextureData*>(texture->internal_data());
    delete data->image;

    // Get format
    const auto texture_format =
        channel_count_to_std_format(texture->channel_count);

    // Create new image
    auto texture_image =
        new (MemoryTag::GPUTexture) VulkanImage(_device, _allocator);
    texture_image->create(
        texture->width,
        texture->height,
        texture->mip_level_count,
        vk::SampleCountFlagBits::e1,
        texture_format,
        vk::ImageTiling::eOptimal,
        vk::ImageUsageFlagBits::eTransferSrc |
            vk::ImageUsageFlagBits::eTransferDst |
            vk::ImageUsageFlagBits::eSampled |
            vk::ImageUsageFlagBits::eColorAttachment,
        vk::MemoryPropertyFlagBits::eDeviceLocal,
        vk::ImageAspectFlagBits::eColor
    );

    // Assign
    data->image = texture_image;
}

void VulkanBackend::texture_write_data(
    Texture* const    texture,
    const byte* const data,
    const uint32      size,
    const uint32      offset
) {
    // Get image
    const auto internal_data =
        static_cast<VulkanTextureData*>(texture->internal_data());
    const auto& image = internal_data->image;

    // Create staging buffer
    auto staging_buffer =
        new (MemoryTag::Temp) VulkanBuffer(_device, _allocator);
    staging_buffer->create(
        texture->total_size,
        vk::BufferUsageFlagBits::eTransferSrc,
        vk::MemoryPropertyFlagBits::eHostVisible |
            vk::MemoryPropertyFlagBits::eHostCoherent
    );

    // Fill created memory with data
    staging_buffer->load_data(data, 0, texture->total_size);

    auto command_buffer = _command_pool->begin_single_time_commands();

    // Transition image to a layout optimal for data transfer
    auto result = image->transition_image_layout(
        command_buffer,
        vk::ImageLayout::eUndefined,
        vk::ImageLayout::eTransferDstOptimal
    );
    if (result.has_error())
        Logger::fatal(RENDERER_VULKAN_LOG, result.error().what());

    // Copy buffer data to image
    staging_buffer->copy_data_to_image(command_buffer, image);

    // Generate mipmaps, this also transitions image to a layout optimal for
    // sampling
    image->generate_mipmaps(command_buffer);
    _command_pool->end_single_time_commands(command_buffer);

    // Cleanup
    delete staging_buffer;
}

// -----------------------------------------------------------------------------
// Geometry
// -----------------------------------------------------------------------------

void VulkanBackend::create_geometry(
    Geometry* const       geometry,
    const Vector<Vertex>& vertices,
    const Vector<uint32>& indices
) {
    create_geometry_internal(
        geometry,
        sizeof(Vertex),
        vertices.size(),
        vertices.data(),
        sizeof(uint32),
        indices.size(),
        indices.data()
    );
}
void VulkanBackend::create_geometry(
    Geometry* const         geometry,
    const Vector<Vertex2D>& vertices,
    const Vector<uint32>&   indices
) {
    create_geometry_internal(
        geometry,
        sizeof(Vertex2D),
        vertices.size(),
        vertices.data(),
        sizeof(uint32),
        indices.size(),
        indices.data()
    );
}
void VulkanBackend::destroy_geometry(Geometry* const geometry) {
    if (!geometry) {
        Logger::warning(
            RENDERER_VULKAN_LOG,
            "Method destroy_geometry called with nullptr. Nothing was done."
        );
        return;
    }
    if (!geometry->internal_id.has_value()) {
        Logger::warning(
            RENDERER_VULKAN_LOG,
            "Method destroy_geometry called for a geometry which was already ",
            "destroyed. Nothing was done."
        );
        return;
    }

    auto& internal_data = _geometries[geometry->internal_id.value()];

    // TODO: FREE VERTEX & INDEX DATA

    _geometries.erase(geometry->internal_id.value());
}

void VulkanBackend::draw_geometry(Geometry* const geometry) {
    // Check if geometry data is valid
    if (!geometry || !geometry->internal_id.has_value()) return;

    auto buffer_data    = _geometries[geometry->internal_id.value()];
    auto command_buffer = _command_buffer->handle;

    // Bind vertex buffer
    std::array<vk::Buffer, 1>     vertex_buffers { _vertex_buffer->handle };
    std::array<vk::DeviceSize, 1> offsets { buffer_data.vertex_offset };
    command_buffer->bindVertexBuffers(0, vertex_buffers, offsets);

    // Issue draw command
    if (buffer_data.index_count > 0) {
        // Bind index buffer
        command_buffer->bindIndexBuffer(
            _index_buffer->handle,
            buffer_data.index_offset,
            vk::IndexType::eUint32 // TODO: Might need to be configurable
        );
        // Draw command indexed
        command_buffer->drawIndexed(buffer_data.index_count, 1, 0, 0, 0);
    } else {
        // Draw command non-indexed
        command_buffer->draw(buffer_data.vertex_count, 1, 0, 0);
    }
}

// -----------------------------------------------------------------------------
// Shader
// -----------------------------------------------------------------------------

Shader* VulkanBackend::create_shader(const ShaderConfig config) {
    Logger::trace(RENDERER_VULKAN_LOG, "Creating shader.");

    // Get render pass
    const auto render_pass_res = get_render_pass(config.render_pass_name);
    if (render_pass_res.has_error())
        Logger::fatal(RENDERER_VULKAN_LOG, render_pass_res.error().what());
    const auto render_pass =
        dynamic_cast<VulkanRenderPass*>(render_pass_res.value());

    // Create shader
    auto shader = new (MemoryTag::Shader) /**/ VulkanShader(
        config, _device, _allocator, render_pass, _command_buffer
    );

    Logger::trace(RENDERER_VULKAN_LOG, "Shader created.");
    return shader;
}
void VulkanBackend::destroy_shader(Shader* const shader) {
    delete shader;
    Logger::trace(RENDERER_VULKAN_LOG, "Shader destroyed.");
}

// -----------------------------------------------------------------------------
// Render target
// -----------------------------------------------------------------------------

RenderTarget* VulkanBackend::create_render_target(
    RenderPass* const       pass,
    const uint32            width,
    const uint32            height,
    const Vector<Texture*>& attachments
) {
    const auto vulkan_pass = dynamic_cast<VulkanRenderPass*>(pass);

    // Scan for image views needed for framebuffer
    Vector<vk::ImageView> view_attachments { attachments.size() };
    for (uint32 i = 0; i < attachments.size(); i++) {
        const auto data = (VulkanTextureData*) attachments[i]->internal_data();
        view_attachments[i] = data->image->view;
    }

    // Create render target appropriate framebuffer
    const auto framebuffer = new (MemoryTag::GPUBuffer) VulkanFramebuffer(
        &_device->handle(),
        _allocator,
        vulkan_pass,
        width,
        height,
        view_attachments
    );

    // Store to render target
    const auto target = new (MemoryTag::GPUBuffer)
        RenderTarget(attachments, framebuffer, width, height);

    // Sync to window resize
    // TODO: Use `_sync_to_window_resize` bool
    _swapchain->recreate_event.subscribe(target, &RenderTarget::resize);

    return target;
}
void VulkanBackend::destroy_render_target(
    RenderTarget* const render_target, const bool free_internal_data
) {
    const auto vk_framebuffer =
        dynamic_cast<VulkanFramebuffer*>(render_target->framebuffer());
    delete vk_framebuffer;
    if (free_internal_data) render_target->free_attachments();
    delete render_target;
}

// -----------------------------------------------------------------------------
// Render pass
// -----------------------------------------------------------------------------

RenderPass* VulkanBackend::create_render_pass(const RenderPass::Config& config
) {
    // Name is not empty
    if (config.name.empty())
        Logger::fatal(
            RENDERER_VULKAN_LOG,
            "Empty renderpass name passed. Initialization failed."
        );

    // There mustn't be a name collision
    if (_render_pass_table.find(config.name) != _render_pass_table.end())
        Logger::fatal(
            RENDERER_VULKAN_LOG,
            "Two renderpass configurations given with the same renderpass "
            "name; `",
            config.name,
            "`. Initialization failed."
        );

    // Generate new pass id
    const auto new_id = _registered_passes.size();

    // Register pass
    _render_pass_table[config.name] = new_id;

    // Create and add this pass
    const auto renderpass = new (MemoryTag::GPUBuffer) VulkanRenderPass(
        &_device->handle(),
        _allocator,
        _swapchain,
        _command_buffer,
        new_id,
        config
    );
    _registered_passes.push_back(renderpass);

    return renderpass;
}
void VulkanBackend::destroy_render_pass(RenderPass* pass) {
    const auto vulkan_pass = dynamic_cast<VulkanRenderPass*>(pass);
<<<<<<< HEAD
    delete vulkan_pass;
=======

    // Clear all targets
    for (const auto& target : vulkan_pass->render_targets())
        destroy_render_target(target);

    // Destroy pass
    del(vulkan_pass);
>>>>>>> 570f1eae
}

Result<RenderPass*, RuntimeError> VulkanBackend::get_render_pass(
    const String& name
) const {
    const auto pass_id = _render_pass_table.find(name);
    if (pass_id == _render_pass_table.end())
        return Failure(
            String::build("No registered renderpass is named `", name, "`")
        );
    return _registered_passes[pass_id->second];
}

// -----------------------------------------------------------------------------
// Attachments
// -----------------------------------------------------------------------------

uint8 VulkanBackend::get_current_window_attachment_index() const {
    return _swapchain->get_current_index();
}
uint8 VulkanBackend::get_window_attachment_count() const {
    return _swapchain->get_render_texture_count();
}

Texture* VulkanBackend::get_window_attachment(const uint8 index) const {
    return _swapchain->get_render_texture(index);
}
Texture* VulkanBackend::get_depth_attachment() const {
    return _swapchain->get_depth_texture();
}
Texture* VulkanBackend::get_color_attachment() const {
    return _swapchain->get_color_texture();
}

// /////////////////////////////// //
// VULKAN RENDERER PRIVATE METHODS //
// /////////////////////////////// //

vk::Instance VulkanBackend::create_vulkan_instance() const {
    Logger::trace(RENDERER_VULKAN_LOG, "Creating a vulkan instance.");

    if (VulkanSettings::enable_validation_layers &&
        !all_validation_layers_are_available())
        Logger::fatal(
            RENDERER_VULKAN_LOG,
            "Validation layer was requested, but not available."
        );

    // Optional application info
    vk::ApplicationInfo app_info {};
    app_info.setPApplicationName(APP_NAME); // Application name
    app_info.setApplicationVersion(1);      // Application version
    app_info.setPEngineName(ENGINE_NAME);   // Engine name
    app_info.setEngineVersion(1);           // Engine version
    app_info.setApiVersion(VulkanSettings::vulkan_version
    ); // Set vulkan version

    // Mandatory vulkan info info
    vk::InstanceCreateInfo create_info {};
    create_info.setPApplicationInfo(&app_info);

    // Specifying required extensions:
    // - Platform extensions
    // - Debug message extension
    auto extensions = Platform::get_required_vulkan_extensions();
    if (VulkanSettings::enable_validation_layers)
        extensions.push_back(VK_EXT_DEBUG_UTILS_EXTENSION_NAME);

    create_info.setPEnabledExtensionNames(extensions);

    // Validation layers debugging
    vk::DebugUtilsMessengerCreateInfoEXT debug_create_info;
    if (VulkanSettings::enable_validation_layers) {
        debug_create_info = debug_messenger_create_info();
        create_info.setPNext(
            (vk::DebugUtilsMessengerCreateInfoEXT*) &debug_create_info
        );
        create_info.setPEnabledLayerNames(VulkanSettings::validation_layers);
    }

    // Create instance
    vk::Instance instance;
    try {
        instance = vk::createInstance(create_info, _allocator);
    } catch (const vk::SystemError& e) {
        Logger::fatal(RENDERER_VULKAN_LOG, e.what());
    }

#define PRINT_EXTENSIONS 0
#if PRINT_EXTENSIONS
    // Get extension data
    auto extensions = vk::enumerateInstanceExtensionProperties();
    for (const auto& extension : extensions)
        std::cout << '\t' << extension.extensionName << '\n';
#endif

    Logger::trace(RENDERER_VULKAN_LOG, "Vulkan instance created.");
    return instance;
}

// -----------------------------------------------------------------------------
// Debug messenger
// -----------------------------------------------------------------------------

vk::DebugUtilsMessengerEXT VulkanBackend::setup_debug_messenger() const {
    if (!VulkanSettings::enable_validation_layers) return _debug_messenger;

    Logger::trace(RENDERER_VULKAN_LOG, "Creating debug messenger.");

    auto create_info = debug_messenger_create_info();

    // Dispatcher needed for vulkan extension functions
    auto dispatcher =
        vk::DispatchLoaderDynamic { _vulkan_instance, vkGetInstanceProcAddr };

    // Create debugger
    vk::DebugUtilsMessengerEXT messenger;
    try {
        messenger = _vulkan_instance.createDebugUtilsMessengerEXT(
            create_info, _allocator, dispatcher
        );
    } catch (const vk::SystemError& e) {
        Logger::fatal(RENDERER_VULKAN_LOG, e.what());
    }

    Logger::trace(RENDERER_VULKAN_LOG, "Debug messenger created.");
    return messenger;
}

vk::DebugUtilsMessengerCreateInfoEXT VulkanBackend::debug_messenger_create_info(
) const {
    vk::DebugUtilsMessengerCreateInfoEXT create_info {};
    create_info.setMessageSeverity(
        VulkanSettings::enabled_message_security_levels
    ); // Severity levels enabled
    create_info.setMessageType(VulkanSettings::enabled_message_types
    ); // Message types enabled
    create_info.setPfnUserCallback(debug_callback_function
    ); // User defined debug callback
    create_info.setPUserData(nullptr
    ); // (Optional) Additional user data (can be anything)

    return create_info;
}

// -----------------------------------------------------------------------------
// Synch methods
// -----------------------------------------------------------------------------

void VulkanBackend::create_sync_objects() {
    Logger::trace(RENDERER_VULKAN_LOG, "Creating synchronization objects.");

    // Create synchronization objects
    vk::SemaphoreCreateInfo semaphore_info {};
    vk::FenceCreateInfo     fence_info {};
    // Fence becomes signaled on initialization
    fence_info.setFlags(vk::FenceCreateFlagBits::eSignaled);

    try {
        for (uint32 i = 0; i < VulkanSettings::max_frames_in_flight; i++) {
            _semaphores_image_available[i] =
                _device->handle().createSemaphore(semaphore_info, _allocator);
            _semaphores_render_finished[i] =
                _device->handle().createSemaphore(semaphore_info, _allocator);
            _fences_in_flight[i] =
                _device->handle().createFence(fence_info, _allocator);
        }
    } catch (vk::SystemError e) {
        Logger::fatal(RENDERER_VULKAN_LOG, e.what());
    }

    Logger::trace(RENDERER_VULKAN_LOG, "All synchronization objects created.");
}

// -----------------------------------------------------------------------------
// Buffer methods
// -----------------------------------------------------------------------------

// TODO: TEMP CODE BELOW
void VulkanBackend::create_buffers() {
    // Create vertex buffer
    // TODO: NOT LIKE THIS, values choosen arbitrarily
    vk::DeviceSize vertex_buffer_size = sizeof(Vertex) * 1024 * 1024;
    _vertex_buffer =
        new (MemoryTag::GPUBuffer) VulkanManagedBuffer(_device, _allocator);
    _vertex_buffer->create(
        vertex_buffer_size,
        vk::BufferUsageFlagBits::eTransferDst |
            vk::BufferUsageFlagBits::eVertexBuffer,
        vk::MemoryPropertyFlagBits::eDeviceLocal
    );

    // Create index buffer
    vk::DeviceSize index_buffer_size = sizeof(uint32) * 1024 * 1024;
    _index_buffer =
        new (MemoryTag::GPUBuffer) VulkanManagedBuffer(_device, _allocator);
    _index_buffer->create(
        index_buffer_size,
        vk::BufferUsageFlagBits::eTransferDst |
            vk::BufferUsageFlagBits::eIndexBuffer,
        vk::MemoryPropertyFlagBits::eDeviceLocal
    );
}

void VulkanBackend::upload_data_to_buffer(
    const void*          data,
    vk::DeviceSize       size,
    vk::DeviceSize       offset,
    VulkanManagedBuffer* buffer
) {
    // Create staging buffer
    auto staging_buffer =
        new (MemoryTag::Temp) VulkanBuffer(_device, _allocator);
    staging_buffer->create(
        size,
        vk::BufferUsageFlagBits::eTransferSrc,
        vk::MemoryPropertyFlagBits::eHostVisible |
            vk::MemoryPropertyFlagBits::eHostCoherent
    );

    // Fill created memory with data
    staging_buffer->load_data(data, 0, size);

    auto command_buffer = _command_pool->begin_single_time_commands();
    staging_buffer->copy_data_to_buffer(
        command_buffer, buffer->handle, 0, offset, size
    );
    _command_pool->end_single_time_commands(command_buffer);

    // Cleanup
    delete staging_buffer;
}
// TODO: TEMP CODE END

// -----------------------------------------------------------------------------
// Geometry methods
// -----------------------------------------------------------------------------

uint32 VulkanBackend::generate_geometry_id() {
    static uint32 id = 0;
    return id++;
}

void VulkanBackend::create_geometry_internal(
    Geometry* const   geometry,
    const uint32      vertex_size,
    const uint32      vertex_count,
    const void* const vertex_data,
    const uint32      index_size,
    const uint32      index_count,
    const void* const index_data
) {
    if (!geometry) {
        Logger::error(
            RENDERER_VULKAN_LOG,
            "Method create_geometry called with nullptr. Creation failed."
        );
        return;
    }

    if (vertex_count < 1) {
        Logger::error(RENDERER_VULKAN_LOG, "No vertex data passed.");
        return;
    }

    auto               is_reupload = geometry->internal_id.has_value();
    VulkanGeometryData old_data;

    VulkanGeometryData* internal_data = nullptr;
    if (is_reupload) {
        internal_data          = &_geometries[geometry->internal_id.value()];
        old_data.vertex_count  = internal_data->vertex_count;
        old_data.vertex_size   = internal_data->vertex_size;
        old_data.vertex_offset = internal_data->vertex_offset;
        old_data.index_count   = internal_data->index_count;
        old_data.index_size    = internal_data->index_size;
        old_data.index_offset  = internal_data->index_offset;
    } else {
        uint32 id             = generate_geometry_id();
        geometry->internal_id = id;
        internal_data         = &_geometries[id];
    }

    if (internal_data == nullptr)
        Logger::fatal(
            RENDERER_VULKAN_LOG, "Geometry internal data somehow nullptr."
        );

    // Upload vertex data
    vk::DeviceSize buffer_size   = vertex_size * vertex_count;
    vk::DeviceSize buffer_offset = _vertex_buffer->allocate(buffer_size);

    internal_data->vertex_count  = vertex_count;
    internal_data->vertex_size   = vertex_size;
    internal_data->vertex_offset = buffer_offset;

    upload_data_to_buffer(
        vertex_data, buffer_size, buffer_offset, _vertex_buffer
    );

    // Upload index data
    if (index_count > 0) {
        buffer_size   = index_size * index_count;
        buffer_offset = _index_buffer->allocate(buffer_size);

        internal_data->index_count  = index_count;
        internal_data->index_size   = index_size;
        internal_data->index_offset = buffer_offset;

        upload_data_to_buffer(
            index_data, buffer_size, buffer_offset, _index_buffer
        );
    }

    if (is_reupload) {
        _vertex_buffer->deallocate(old_data.vertex_offset);
        if (old_data.index_count > 0)
            _index_buffer->deallocate(old_data.index_offset);
    }
}

// /////////////////////////////// //
// VULKAN BACKEND HELPER FUNCTIONS //
// /////////////////////////////// //

VKAPI_ATTR VkBool32 VKAPI_CALL debug_callback_function(
    VkDebugUtilsMessageSeverityFlagBitsEXT      message_severity,
    VkDebugUtilsMessageTypeFlagsEXT             message_type,
    const VkDebugUtilsMessengerCallbackDataEXT* callback_data,
    void*                                       user_data
) {
    switch (message_severity) {
    case VK_DEBUG_UTILS_MESSAGE_SEVERITY_INFO_BIT_EXT:
        Logger::log("VULKAN :: ", callback_data->pMessage);
        break;
    case VK_DEBUG_UTILS_MESSAGE_SEVERITY_VERBOSE_BIT_EXT:
        Logger::trace("VULKAN :: ", callback_data->pMessage);
        break;
    case VK_DEBUG_UTILS_MESSAGE_SEVERITY_WARNING_BIT_EXT:
        Logger::warning("VULKAN :: ", callback_data->pMessage);
        break;
    case VK_DEBUG_UTILS_MESSAGE_SEVERITY_ERROR_BIT_EXT:
        if (message_type == VK_DEBUG_UTILS_MESSAGE_TYPE_VALIDATION_BIT_EXT)
            Logger::fatal("VULKAN :: ", callback_data->pMessage);
        else Logger::error("VULKAN :: ", callback_data->pMessage);
        break;
    default: break;
    }

    return VK_FALSE;
}

vk::Format channel_count_to_std_format(
    uint8 chanel_count, vk::Format default_format
) {
    switch (chanel_count) {
    case 1: return vk::Format::eR8Unorm;
    case 2: return vk::Format::eR8G8Unorm;
    case 3: return vk::Format::eR8G8B8Unorm;
    case 4: return vk::Format::eR8G8B8A8Unorm;
    default: return default_format;
    }
}

bool all_validation_layers_are_available() {
    auto available_layers = vk::enumerateInstanceLayerProperties();

    for (auto validation_layer : VulkanSettings::validation_layers) {
        bool validation_layer_available = false;
        for (auto layer : available_layers) {
            if (std::strcmp(layer.layerName, validation_layer) == 0) {
                validation_layer_available = true;
                break;
            }
        }
        if (validation_layer_available == false) return false;
    }

    return true;
}

} // namespace ENGINE_NAMESPACE<|MERGE_RESOLUTION|>--- conflicted
+++ resolved
@@ -79,11 +79,7 @@
 
     // Render pass
     for (auto& pass : _registered_passes)
-<<<<<<< HEAD
-        delete pass;
-=======
         destroy_render_pass(pass);
->>>>>>> 570f1eae
     _registered_passes.clear();
     _render_pass_table.clear();
 
@@ -602,9 +598,6 @@
 }
 void VulkanBackend::destroy_render_pass(RenderPass* pass) {
     const auto vulkan_pass = dynamic_cast<VulkanRenderPass*>(pass);
-<<<<<<< HEAD
-    delete vulkan_pass;
-=======
 
     // Clear all targets
     for (const auto& target : vulkan_pass->render_targets())
@@ -612,7 +605,6 @@
 
     // Destroy pass
     del(vulkan_pass);
->>>>>>> 570f1eae
 }
 
 Result<RenderPass*, RuntimeError> VulkanBackend::get_render_pass(
