--- conflicted
+++ resolved
@@ -29,14 +29,6 @@
     for (const auto& att : attachments)
         _attachments.push_back(att);
 }
-<<<<<<< HEAD
-void RenderTarget::free_attachments() {
-    for (const auto& att : _attachments)
-        delete att;
-    _attachments.clear();
-}
-=======
 void RenderTarget::free_attachments() { _attachments.clear(); }
->>>>>>> 570f1eae
 
 } // namespace ENGINE_NAMESPACE